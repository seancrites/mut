--- conflicted
+++ resolved
@@ -692,12 +692,8 @@
             log_msg "Processing upgrades for filtered hosts in $csv_file"
             while IFS=',' read -r target_host model_name
             do
-<<<<<<< HEAD
                prompt_credentials
                run_upgrade "$target_host"
-=======
-               run_upgrade "$target_host" "$csv_file"
->>>>>>> e9151358
             done < "$hosts_file"
             rm -f "$hosts_file"
          else
